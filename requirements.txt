numpy
numba
pyyaml
xarray
dask
<<<<<<< HEAD
pooch>=0.7.0
=======
pooch>=0.7.0
xgcm
>>>>>>> 9ca6857a
<|MERGE_RESOLUTION|>--- conflicted
+++ resolved
@@ -3,9 +3,5 @@
 pyyaml
 xarray
 dask
-<<<<<<< HEAD
 pooch>=0.7.0
-=======
-pooch>=0.7.0
-xgcm
->>>>>>> 9ca6857a
+xgcm