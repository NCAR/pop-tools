import os

import pytest
import xarray as xr

import pop_tools

from .util import ds_compare, is_ncar_host


@pytest.mark.parametrize('grid', pop_tools.grid_defs.keys())
def test_get_grid(grid):
    print(grid)
    ds = pop_tools.get_grid(grid)
    ds.info()
    assert isinstance(ds, xr.Dataset)


def test_get_grid_scrip():
    ds_test = pop_tools.get_grid('POP_gx3v7', scrip=True)
<<<<<<< HEAD
    ds_ref = xr.open_dataset(pop_tools.DATASETS.fetch('POP_gx3v7.nc'))
    assert ds_compare(ds_test, ds_ref, assertion='allclose', rtol=1e-14, atol=1e-14)


@pytest.mark.skipif(not is_ncar_host(), reason="Requires access to one of NCAR's machines.")
def test_cesm_local_inputdata():
    cesm_dataroot = os.environ.get('CESMDATAROOT', None)
    assert pop_tools.grid.INPUTDATA.path.as_posix() == cesm_dataroot
=======
    ds_ref = xr.open_dataset(DATASETS.fetch('POP_gx3v7.nc'))
    assert ds_compare(ds_test, ds_ref, assertion='allclose', rtol=1e-14, atol=1e-14)


def test_get_grid_twice():
    ds1 = pop_tools.get_grid('POP_gx1v7')
    ds2 = pop_tools.get_grid('POP_gx1v7')
    xr.testing.assert_identical(ds1, ds2)


def test_get_grid_to_netcdf():
    for grid in pop_tools.grid_defs.keys():
        print('-' * 80)
        print(grid)
        ds = pop_tools.get_grid(grid)
        for format in ['NETCDF4', 'NETCDF3_64BIT']:
            gridfile = f'{grid}_{format}.nc'
            ds.to_netcdf(gridfile, format=format)
            os.system(f'rm -f {gridfile}')
>>>>>>> ca3c67c6
<|MERGE_RESOLUTION|>--- conflicted
+++ resolved
@@ -18,7 +18,6 @@
 
 def test_get_grid_scrip():
     ds_test = pop_tools.get_grid('POP_gx3v7', scrip=True)
-<<<<<<< HEAD
     ds_ref = xr.open_dataset(pop_tools.DATASETS.fetch('POP_gx3v7.nc'))
     assert ds_compare(ds_test, ds_ref, assertion='allclose', rtol=1e-14, atol=1e-14)
 
@@ -27,9 +26,6 @@
 def test_cesm_local_inputdata():
     cesm_dataroot = os.environ.get('CESMDATAROOT', None)
     assert pop_tools.grid.INPUTDATA.path.as_posix() == cesm_dataroot
-=======
-    ds_ref = xr.open_dataset(DATASETS.fetch('POP_gx3v7.nc'))
-    assert ds_compare(ds_test, ds_ref, assertion='allclose', rtol=1e-14, atol=1e-14)
 
 
 def test_get_grid_twice():
@@ -46,5 +42,4 @@
         for format in ['NETCDF4', 'NETCDF3_64BIT']:
             gridfile = f'{grid}_{format}.nc'
             ds.to_netcdf(gridfile, format=format)
-            os.system(f'rm -f {gridfile}')
->>>>>>> ca3c67c6
+            os.system(f'rm -f {gridfile}')